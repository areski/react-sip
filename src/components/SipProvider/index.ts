import * as JsSIP from "jssip";
import * as PropTypes from "prop-types";
import * as React from "react";
import dummyLogger from "../../lib/dummyLogger";
import {
  CALL_DIRECTION_INCOMING,
  CALL_DIRECTION_OUTGOING,
  CALL_STATUS_ACTIVE,
  CALL_STATUS_IDLE,
  CALL_STATUS_STARTING,
  CALL_STATUS_STOPPING,
  SIP_ERROR_TYPE_CONFIGURATION,
  SIP_ERROR_TYPE_CONNECTION,
  SIP_ERROR_TYPE_REGISTRATION,
  SIP_STATUS_CONNECTED,
  SIP_STATUS_CONNECTING,
  SIP_STATUS_DISCONNECTED,
  SIP_STATUS_ERROR,
  SIP_STATUS_REGISTERED,
} from "../../lib/enums";
import {
  CallDirection,
  CallStatus,
  SipErrorType,
  SipStatus,
} from "../../lib/enums";
import {
  callPropType,
  ExtraHeaders,
  extraHeadersPropType,
  IceServers,
  iceServersPropType,
  sipPropType,
} from "../../lib/types";

export default class SipProvider extends React.Component<
  {
    host: string;
    port: number;
    pathname: string;
    user: string;
    password: string;
    autoRegister: boolean;
    autoAnswer: boolean;
    iceRestart: boolean;
    sessionTimersExpires: number;
    extraHeaders: ExtraHeaders;
    iceServers: IceServers;
    debug: boolean;
    incomingAudioDeviceId: string;
    outboundAudioDeviceId: string;
  },
  {
    sipStatus: SipStatus;
    sipErrorType: SipErrorType | null;
    sipErrorMessage: string | null;
    callStatus: CallStatus;
    callDirection: CallDirection | null;
    callCounterpart: string | null;
<<<<<<< HEAD
    dtmfSender: RTCDTMFSender | null;
=======
    callIsOnHold: boolean;
>>>>>>> 624fa0cc
    rtcSession;
  }
> {
  public static childContextTypes = {
    sip: sipPropType,
    call: callPropType,
    registerSip: PropTypes.func,
    unregisterSip: PropTypes.func,

    answerCall: PropTypes.func,
    startCall: PropTypes.func,
    stopCall: PropTypes.func,
    sendDTMF: PropTypes.func,
  };

  public static propTypes = {
    host: PropTypes.string,
    port: PropTypes.number,
    pathname: PropTypes.string,
    user: PropTypes.string,
    password: PropTypes.string,
    autoRegister: PropTypes.bool,
    autoAnswer: PropTypes.bool,
    iceRestart: PropTypes.bool,
    sessionTimersExpires: PropTypes.number,
    extraHeaders: extraHeadersPropType,
    iceServers: iceServersPropType,
    debug: PropTypes.bool,
    incomingAudioDeviceId: PropTypes.string,
    outboundAudioDeviceId: PropTypes.string,

    children: PropTypes.node,
  };

  public static defaultProps = {
    host: null,
    port: null,
    pathname: "",
    user: null,
    password: null,
    autoRegister: true,
    autoAnswer: false,
    iceRestart: false,
    sessionTimersExpires: 120,
    extraHeaders: { register: [], invite: [], hold: [] },
    iceServers: [],
    debug: false,
    incomingAudioDeviceId: "",
    outboundAudioDeviceId: "",

    children: null,
  };
  private ua;
  private remoteAudio;
  private logger;

  constructor(props) {
    super(props);

    this.state = {
      sipStatus: SIP_STATUS_DISCONNECTED,
      sipErrorType: null,
      sipErrorMessage: null,

      rtcSession: null,
      // errorLog: [],
      callStatus: CALL_STATUS_IDLE,
      callDirection: null,
      callCounterpart: null,
<<<<<<< HEAD
      dtmfSender: null,
=======
      callIsOnHold: false,
>>>>>>> 624fa0cc
    };

    this.ua = null;
  }

  public getChildContext() {
    return {
      sip: {
        ...this.props,
        status: this.state.sipStatus,
        errorType: this.state.sipErrorType,
        errorMessage: this.state.sipErrorMessage,
      },
      call: {
        id: "??",
        status: this.state.callStatus,
        direction: this.state.callDirection,
        counterpart: this.state.callCounterpart,
<<<<<<< HEAD
        dtmfSender: this.state.dtmfSender,
=======
        isOnHold: this.state.callIsOnHold,
        hold: this.callHold,
        unhold: this.callUnhold,
>>>>>>> 624fa0cc
      },
      registerSip: this.registerSip,
      unregisterSip: this.unregisterSip,

      answerCall: this.answerCall,
      startCall: this.startCall,
      stopCall: this.stopCall,
      sendDTMF: this.sendDTMF,
    };
  }

  public componentDidMount() {
    if (window.document.getElementById("sip-provider-audio")) {
      throw new Error(
        `Creating two SipProviders in one application is forbidden. If that's not the case ` +
          `then check if you're using "sip-provider-audio" as id attribute for any existing ` +
          `element`,
      );
    }

    this.remoteAudio = window.document.createElement("audio");
    this.remoteAudio.id = "sip-provider-audio";
    window.document.body.appendChild(this.remoteAudio);

    this.reconfigureDebug();
    this.reinitializeJsSIP();
  }

  public componentDidUpdate(prevProps) {
    if (this.props.debug !== prevProps.debug) {
      this.reconfigureDebug();
    }
    if (
      this.props.host !== prevProps.host ||
      this.props.port !== prevProps.port ||
      this.props.pathname !== prevProps.pathname ||
      this.props.user !== prevProps.user ||
      this.props.password !== prevProps.password ||
      this.props.autoRegister !== prevProps.autoRegister ||
      this.props.incomingAudioDeviceId !== prevProps.incomingAudioDeviceId ||
      this.props.outboundAudioDeviceId !== prevProps.outboundAudioDeviceId
    ) {
      this.reinitializeJsSIP();
    }
  }

  public componentWillUnmount() {
    this.remoteAudio.parentNode.removeChild(this.remoteAudio);
    delete this.remoteAudio;
    if (this.ua) {
      this.ua.stop();
      this.ua = null;
    }
  }

  public registerSip = () => {
    if (this.props.autoRegister) {
      throw new Error(
        "Calling registerSip is not allowed when autoRegister === true",
      );
    }
    if (this.state.sipStatus !== SIP_STATUS_CONNECTED) {
      throw new Error(
        `Calling registerSip is not allowed when sip status is ${
          this.state.sipStatus
        } (expected ${SIP_STATUS_CONNECTED})`,
      );
    }
    return this.ua.register();
  };

  public unregisterSip = () => {
    if (this.props.autoRegister) {
      throw new Error(
        "Calling registerSip is not allowed when autoRegister === true",
      );
    }
    if (this.state.sipStatus !== SIP_STATUS_REGISTERED) {
      throw new Error(
        `Calling unregisterSip is not allowed when sip status is ${
          this.state.sipStatus
        } (expected ${SIP_STATUS_CONNECTED})`,
      );
    }
    return this.ua.unregister();
  };

  public answerCall = () => {
    if (
      this.state.callStatus !== CALL_STATUS_STARTING ||
      this.state.callDirection !== CALL_DIRECTION_INCOMING
    ) {
      throw new Error(
        `Calling answerCall() is not allowed when call status is ${
          this.state.callStatus
        } and call direction is ${
          this.state.callDirection
        }  (expected ${CALL_STATUS_STARTING} and ${CALL_DIRECTION_INCOMING})`,
      );
    }

    this.state.rtcSession.answer({
      mediaConstraints: {
        audio: true,
        video: false,
      },
      pcConfig: {
        iceServers: this.props.iceServers,
      },
    });
  };

  public startCall = (destination) => {
    if (!destination) {
      throw new Error(`Destination must be defined (${destination} given)`);
    }
    if (
      this.state.sipStatus !== SIP_STATUS_CONNECTED &&
      this.state.sipStatus !== SIP_STATUS_REGISTERED
    ) {
      throw new Error(
        `Calling startCall() is not allowed when sip status is ${
          this.state.sipStatus
        } (expected ${SIP_STATUS_CONNECTED} or ${SIP_STATUS_REGISTERED})`,
      );
    }

    if (this.state.callStatus !== CALL_STATUS_IDLE) {
      throw new Error(
        `Calling startCall() is not allowed when call status is ${
          this.state.callStatus
        } (expected ${CALL_STATUS_IDLE})`,
      );
    }

    const { iceServers, sessionTimersExpires } = this.props;
    const extraHeaders = this.props.extraHeaders.invite;

    const options = {
      extraHeaders,
      mediaConstraints: { audio: true, video: false },
      rtcOfferConstraints: { iceRestart: this.props.iceRestart },
      pcConfig: {
        iceServers,
      },
      sessionTimersExpires,
    };

    this.ua.call(destination, options);
    this.setState({ callStatus: CALL_STATUS_STARTING });
  };

  public stopCall = () => {
    this.setState({ callStatus: CALL_STATUS_STOPPING });

    // Close senders, as these keep the microphone open according to browsers (and that keeps Bluetooth headphones from exiting headset mode)
    this.state.rtcSession.connection.getSenders().forEach((sender) => {
      sender.track.stop();
    });

    this.ua.terminateSessions();
  };

  public sendDTMF = (tones, duration = 100, interToneGap = 70) => {
    if (
      this.state.callStatus === "callStatus/ACTIVE" &&
      this.state.dtmfSender
    ) {
      this.state.dtmfSender.insertDTMF(tones, duration, interToneGap);
    } else {
      this.logger.debug(
        "Warning:",
        "You are attempting to send DTMF, but there is no active call.",
      );
    }
  };

  public reconfigureDebug() {
    const { debug } = this.props;

    if (debug) {
      JsSIP.debug.enable("JsSIP:*");
      this.logger = console;
    } else {
      JsSIP.debug.disable("JsSIP:*");
      this.logger = dummyLogger;
    }
  }

  public reinitializeJsSIP() {
    if (this.ua) {
      this.ua.stop();
      this.ua = null;
    }

    const {
      host,
      port,
      pathname,
      user,
      password,
      autoRegister,
      incomingAudioDeviceId,
      outboundAudioDeviceId,
    } = this.props;

    if (!host || !port || !user) {
      this.setState({
        sipStatus: SIP_STATUS_DISCONNECTED,
        sipErrorType: null,
        sipErrorMessage: null,
      });
      return;
    }

    if (incomingAudioDeviceId) {
      this.remoteAudio.setSinkId(incomingAudioDeviceId);
    }

    try {
      const socket = new JsSIP.WebSocketInterface(
        `wss://${host}:${port}${pathname}`,
      );
      this.ua = new JsSIP.UA({
        uri: `sip:${user}@${host}`,
        password,
        sockets: [socket],
        register: autoRegister,
      });
    } catch (error) {
      this.logger.debug("Error", error.message, error);
      this.setState({
        sipStatus: SIP_STATUS_ERROR,
        sipErrorType: SIP_ERROR_TYPE_CONFIGURATION,
        sipErrorMessage: error.message,
      });
      return;
    }

    const { ua } = this;
    ua.on("connecting", () => {
      this.logger.debug('UA "connecting" event');
      if (this.ua !== ua) {
        return;
      }
      this.setState({
        sipStatus: SIP_STATUS_CONNECTING,
        sipErrorType: null,
        sipErrorMessage: null,
      });
    });

    ua.on("connected", () => {
      this.logger.debug('UA "connected" event');
      if (this.ua !== ua) {
        return;
      }
      this.setState({
        sipStatus: SIP_STATUS_CONNECTED,
        sipErrorType: null,
        sipErrorMessage: null,
      });
    });

    ua.on("disconnected", () => {
      this.logger.debug('UA "disconnected" event');
      if (this.ua !== ua) {
        return;
      }
      this.setState({
        sipStatus: SIP_STATUS_ERROR,
        sipErrorType: SIP_ERROR_TYPE_CONNECTION,
        sipErrorMessage: "disconnected",
      });
    });

    ua.on("registered", (data) => {
      this.logger.debug('UA "registered" event', data);
      if (this.ua !== ua) {
        return;
      }
      this.setState({
        sipStatus: SIP_STATUS_REGISTERED,
        callStatus: CALL_STATUS_IDLE,
      });
    });

    ua.on("unregistered", () => {
      this.logger.debug('UA "unregistered" event');
      if (this.ua !== ua) {
        return;
      }
      if (ua.isConnected()) {
        this.setState({
          sipStatus: SIP_STATUS_CONNECTED,
          callStatus: CALL_STATUS_IDLE,
          callDirection: null,
        });
      } else {
        this.setState({
          sipStatus: SIP_STATUS_DISCONNECTED,
          callStatus: CALL_STATUS_IDLE,
          callDirection: null,
        });
      }
    });

    ua.on("registrationFailed", (data) => {
      this.logger.debug('UA "registrationFailed" event');
      if (this.ua !== ua) {
        return;
      }
      this.setState({
        sipStatus: SIP_STATUS_ERROR,
        sipErrorType: SIP_ERROR_TYPE_REGISTRATION,
        sipErrorMessage: data,
      });
    });

    ua.on(
      "newRTCSession",
      ({ originator, session: rtcSession, request: rtcRequest }) => {
        if (!this || this.ua !== ua) {
          return;
        }

        // identify call direction
        if (originator === "local") {
          const foundUri = rtcRequest.to.toString();
          const delimiterPosition = foundUri.indexOf(";") || null;
          this.setState({
            callDirection: CALL_DIRECTION_OUTGOING,
            callStatus: CALL_STATUS_STARTING,
            callCounterpart:
              foundUri.substring(0, delimiterPosition) || foundUri,
            callIsOnHold: rtcSession.isOnHold().local,
          });
        } else if (originator === "remote") {
          const foundUri = rtcRequest.from.toString();
          const delimiterPosition = foundUri.indexOf(";") || null;
          this.setState({
            callDirection: CALL_DIRECTION_INCOMING,
            callStatus: CALL_STATUS_STARTING,
            callCounterpart:
              foundUri.substring(0, delimiterPosition) || foundUri,
          });
        }

        const { rtcSession: rtcSessionInState } = this.state;

        // Avoid if busy or other incoming
        if (rtcSessionInState) {
          this.logger.debug('incoming call replied with 486 "Busy Here"');
          rtcSession.terminate({
            status_code: 486,
            reason_phrase: "Busy Here",
          });
          return;
        }

        this.setState({ rtcSession });
        rtcSession.on("failed", () => {
          if (this.ua !== ua) {
            return;
          }

          this.setState({
            rtcSession: null,
            callStatus: CALL_STATUS_IDLE,
            callDirection: null,
            callCounterpart: null,
            dtmfSender: null,
          });
        });

        rtcSession.on("ended", () => {
          if (this.ua !== ua) {
            return;
          }

          this.setState({
            rtcSession: null,
            callStatus: CALL_STATUS_IDLE,
            callDirection: null,
            callCounterpart: null,
            dtmfSender: null,
          });
        });

        rtcSession.on("accepted", () => {
          if (this.ua !== ua) {
            return;
          }

          // Set outbound device, if provided
          if (outboundAudioDeviceId) {
            // Get the appropriate device and set the new stream
            const constraints = {
              audio: {
                deviceId: {
                  exact: outboundAudioDeviceId,
                },
              },
            };
            navigator.mediaDevices
              .getUserMedia(constraints)
              .then((stream) => {
                rtcSession.connection
                  .getRemoteStreams()
                  .forEach((remoteStream) => {
                    rtcSession.connection.removeStream(remoteStream);
                  });
                rtcSession.connection.addStream(stream);
              })
              .catch((e) => {
                this.logger.warn(
                  "Warning: Invalid audio device passed. Caught error:",
                );
                this.logger.warn(e);
              });
          }

          [
            this.remoteAudio.srcObject,
          ] = rtcSession.connection.getRemoteStreams();

          // Set up DTMF
          this.setState({
            dtmfSender: rtcSession.connection.getSenders()[0].dtmf,
          });

          // const played = this.remoteAudio.play();
          const played = this.remoteAudio.play();

          if (typeof played !== "undefined") {
            played
              .catch(() => {
                /**/
              })
              .then(() => {
                setTimeout(() => {
                  this.remoteAudio.play();
                }, 2000);
              });
            // this.setState({ dtmfSender: rtcSession.connection.createDTMFSender(rtcSession.getAudioTracks()[0])});
            this.setState({ callStatus: CALL_STATUS_ACTIVE });
            return;
          }

          setTimeout(() => {
            this.remoteAudio.play();
          }, 2000);

          this.setState({ callStatus: CALL_STATUS_ACTIVE });
        });

        if (
          this.state.callDirection === CALL_DIRECTION_INCOMING &&
          this.props.autoAnswer
        ) {
          this.logger.log("Answer auto ON");
          this.answerCall();
        } else if (
          this.state.callDirection === CALL_DIRECTION_INCOMING &&
          !this.props.autoAnswer
        ) {
          this.logger.log("Answer auto OFF");
        } else if (this.state.callDirection === CALL_DIRECTION_OUTGOING) {
          this.logger.log("OUTGOING call");
        }
      },
    );

    const extraHeadersRegister = this.props.extraHeaders.register || [];
    if (extraHeadersRegister.length) {
      ua.registrator().setExtraHeaders(extraHeadersRegister);
    }
    ua.start();
  }

  public render() {
    return this.props.children;
  }

  private callHold = (useUpdate = false) => {
    const holdStatus = this.state.rtcSession.isOnHold();
    if (!holdStatus.local) {
      const options = {
        useUpdate,
        extraHeaders: this.props.extraHeaders.hold,
      };
      const done = () => {
        this.setState({ callIsOnHold: true });
      };
      this.state.rtcSession.hold(options, done);
    }
  };

  private callUnhold = (useUpdate = false) => {
    const holdStatus = this.state.rtcSession.isOnHold();
    if (holdStatus.local) {
      const options = {
        useUpdate,
        extraHeaders: this.props.extraHeaders.hold,
      };
      const done = () => {
        this.setState({ callIsOnHold: false });
      };
      this.state.rtcSession.unhold(options, done);
    }
  };
}<|MERGE_RESOLUTION|>--- conflicted
+++ resolved
@@ -57,11 +57,8 @@
     callStatus: CallStatus;
     callDirection: CallDirection | null;
     callCounterpart: string | null;
-<<<<<<< HEAD
     dtmfSender: RTCDTMFSender | null;
-=======
     callIsOnHold: boolean;
->>>>>>> 624fa0cc
     rtcSession;
   }
 > {
@@ -131,11 +128,8 @@
       callStatus: CALL_STATUS_IDLE,
       callDirection: null,
       callCounterpart: null,
-<<<<<<< HEAD
       dtmfSender: null,
-=======
       callIsOnHold: false,
->>>>>>> 624fa0cc
     };
 
     this.ua = null;
@@ -154,13 +148,10 @@
         status: this.state.callStatus,
         direction: this.state.callDirection,
         counterpart: this.state.callCounterpart,
-<<<<<<< HEAD
         dtmfSender: this.state.dtmfSender,
-=======
         isOnHold: this.state.callIsOnHold,
         hold: this.callHold,
         unhold: this.callUnhold,
->>>>>>> 624fa0cc
       },
       registerSip: this.registerSip,
       unregisterSip: this.unregisterSip,
