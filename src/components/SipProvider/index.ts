--- conflicted
+++ resolved
@@ -553,12 +553,9 @@
             callStatus: CALL_STATUS_IDLE,
             callDirection: null,
             callCounterpart: null,
-<<<<<<< HEAD
+            callIsOnHold: false,
             dtmfSender: null,
             callMicrophoneIsMuted: false,
-=======
-            callIsOnHold: false,
->>>>>>> 9fe636bf
           });
         });
 
