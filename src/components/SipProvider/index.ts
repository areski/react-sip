import * as JsSIP from "jssip";
import * as PropTypes from "prop-types";
import * as React from "react";
import dummyLogger from "../../lib/dummyLogger";
import {
  CALL_DIRECTION_INCOMING,
  CALL_DIRECTION_OUTGOING,
  CALL_STATUS_ACTIVE,
  CALL_STATUS_IDLE,
  CALL_STATUS_STARTING,
  CALL_STATUS_STOPPING,
  SIP_ERROR_TYPE_CONFIGURATION,
  SIP_ERROR_TYPE_CONNECTION,
  SIP_ERROR_TYPE_REGISTRATION,
  SIP_STATUS_CONNECTED,
  SIP_STATUS_CONNECTING,
  SIP_STATUS_DISCONNECTED,
  SIP_STATUS_ERROR,
  SIP_STATUS_REGISTERED,
} from "../../lib/enums";
import {
  CallDirection,
  CallStatus,
  SipErrorType,
  SipStatus,
} from "../../lib/enums";
import {
  callPropType,
  ExtraHeaders,
  extraHeadersPropType,
  IceServers,
  iceServersPropType,
  sipPropType,
} from "../../lib/types";

export default class SipProvider extends React.Component<
  {
    host: string;
    port: number;
    pathname: string;
    user: string;
    password: string;
    autoRegister: boolean;
    autoAnswer: boolean;
    iceRestart: boolean;
    sessionTimersExpires: number;
    extraHeaders: ExtraHeaders;
    iceServers: IceServers;
    debug: boolean;
    incomingAudioDeviceId: string;
    outboundAudioDeviceId: string;
  },
  {
    sipStatus: SipStatus;
    sipErrorType: SipErrorType | null;
    sipErrorMessage: string | null;
    callStatus: CallStatus;
    callDirection: CallDirection | null;
    callCounterpart: string | null;
    dtmfSender: RTCDTMFSender | null;
    callIsOnHold: boolean;
    callMicrophoneIsMuted: boolean;
    rtcSession;
  }
> {
  public static childContextTypes = {
    sip: sipPropType,
    call: callPropType,
    registerSip: PropTypes.func,
    unregisterSip: PropTypes.func,

    answerCall: PropTypes.func,
    startCall: PropTypes.func,
    stopCall: PropTypes.func,
    sendDTMF: PropTypes.func,
  };

  public static propTypes = {
    host: PropTypes.string,
    port: PropTypes.number,
    pathname: PropTypes.string,
    user: PropTypes.string,
    password: PropTypes.string,
    autoRegister: PropTypes.bool,
    autoAnswer: PropTypes.bool,
    iceRestart: PropTypes.bool,
    sessionTimersExpires: PropTypes.number,
    extraHeaders: extraHeadersPropType,
    iceServers: iceServersPropType,
    debug: PropTypes.bool,
    incomingAudioDeviceId: PropTypes.string,
    outboundAudioDeviceId: PropTypes.string,

    children: PropTypes.node,
  };

  public static defaultProps = {
    host: null,
    port: null,
    pathname: "",
    user: null,
    password: null,
    autoRegister: true,
    autoAnswer: false,
    iceRestart: false,
    sessionTimersExpires: 120,
    extraHeaders: { register: [], invite: [], hold: [] },
    iceServers: [],
    debug: false,
    incomingAudioDeviceId: "",
    outboundAudioDeviceId: "",

    children: null,
  };
  private ua;
  private remoteAudio;
  private logger;

  constructor(props) {
    super(props);

    this.state = {
      sipStatus: SIP_STATUS_DISCONNECTED,
      sipErrorType: null,
      sipErrorMessage: null,

      rtcSession: null,
      // errorLog: [],
      callStatus: CALL_STATUS_IDLE,
      callDirection: null,
      callCounterpart: null,
      dtmfSender: null,
      callIsOnHold: false,
      callMicrophoneIsMuted: false,
    };

    this.ua = null;
  }

  public getChildContext() {
    return {
      sip: {
        ...this.props,
        status: this.state.sipStatus,
        errorType: this.state.sipErrorType,
        errorMessage: this.state.sipErrorMessage,
      },
      call: {
        id: "??",
        status: this.state.callStatus,
        direction: this.state.callDirection,
        counterpart: this.state.callCounterpart,
        dtmfSender: this.state.dtmfSender,
        isOnHold: this.state.callIsOnHold,
        hold: this.callHold,
        unhold: this.callUnhold,
        toggleHold: this.callToggleHold,
        microphoneIsMuted: this.state.callMicrophoneIsMuted,
        muteMicrophone: this.callMuteMicrophone,
        unmuteMicrophone: this.callUnmuteMicrophone,
        toggleMuteMicrophone: this.callToggleMuteMicrophone,
      },
      registerSip: this.registerSip,
      unregisterSip: this.unregisterSip,

      answerCall: this.answerCall,
      startCall: this.startCall,
      stopCall: this.stopCall,
      sendDTMF: this.sendDTMF,
    };
  }

  public componentDidMount() {
    if (window.document.getElementById("sip-provider-audio")) {
      throw new Error(
        `Creating two SipProviders in one application is forbidden. If that's not the case ` +
          `then check if you're using "sip-provider-audio" as id attribute for any existing ` +
          `element`,
      );
    }

    this.remoteAudio = window.document.createElement("audio");
    this.remoteAudio.id = "sip-provider-audio";
    window.document.body.appendChild(this.remoteAudio);

    this.reconfigureDebug();
    this.reinitializeJsSIP();
  }

  public componentDidUpdate(prevProps) {
    if (this.props.debug !== prevProps.debug) {
      this.reconfigureDebug();
    }
    if (
      this.props.host !== prevProps.host ||
      this.props.port !== prevProps.port ||
      this.props.pathname !== prevProps.pathname ||
      this.props.user !== prevProps.user ||
      this.props.password !== prevProps.password ||
      this.props.autoRegister !== prevProps.autoRegister ||
      this.props.incomingAudioDeviceId !== prevProps.incomingAudioDeviceId ||
      this.props.outboundAudioDeviceId !== prevProps.outboundAudioDeviceId
    ) {
      this.reinitializeJsSIP();
    }
  }

  public componentWillUnmount() {
    this.remoteAudio.parentNode.removeChild(this.remoteAudio);
    delete this.remoteAudio;
    if (this.ua) {
      this.ua.stop();
      this.ua = null;
    }
  }

  public registerSip = () => {
    if (this.props.autoRegister) {
      throw new Error(
        "Calling registerSip is not allowed when autoRegister === true",
      );
    }
    if (this.state.sipStatus !== SIP_STATUS_CONNECTED) {
      throw new Error(
        `Calling registerSip is not allowed when sip status is ${
          this.state.sipStatus
        } (expected ${SIP_STATUS_CONNECTED})`,
      );
    }
    return this.ua.register();
  };

  public unregisterSip = () => {
    if (this.props.autoRegister) {
      throw new Error(
        "Calling registerSip is not allowed when autoRegister === true",
      );
    }
    if (this.state.sipStatus !== SIP_STATUS_REGISTERED) {
      throw new Error(
        `Calling unregisterSip is not allowed when sip status is ${
          this.state.sipStatus
        } (expected ${SIP_STATUS_CONNECTED})`,
      );
    }
    return this.ua.unregister();
  };

  public answerCall = () => {
    if (
      this.state.callStatus !== CALL_STATUS_STARTING ||
      this.state.callDirection !== CALL_DIRECTION_INCOMING
    ) {
      throw new Error(
        `Calling answerCall() is not allowed when call status is ${
          this.state.callStatus
        } and call direction is ${
          this.state.callDirection
        }  (expected ${CALL_STATUS_STARTING} and ${CALL_DIRECTION_INCOMING})`,
      );
    }

    this.state.rtcSession.answer({
      mediaConstraints: {
        audio: true,
        video: false,
      },
      pcConfig: {
        iceServers: this.props.iceServers,
      },
    });
  };

  public startCall = (destination) => {
    if (!destination) {
      throw new Error(`Destination must be defined (${destination} given)`);
    }
    if (
      this.state.sipStatus !== SIP_STATUS_CONNECTED &&
      this.state.sipStatus !== SIP_STATUS_REGISTERED
    ) {
      throw new Error(
        `Calling startCall() is not allowed when sip status is ${
          this.state.sipStatus
        } (expected ${SIP_STATUS_CONNECTED} or ${SIP_STATUS_REGISTERED})`,
      );
    }

    if (this.state.callStatus !== CALL_STATUS_IDLE) {
      throw new Error(
        `Calling startCall() is not allowed when call status is ${
          this.state.callStatus
        } (expected ${CALL_STATUS_IDLE})`,
      );
    }

    const { iceServers, sessionTimersExpires } = this.props;
    const extraHeaders = this.props.extraHeaders.invite;

    const options = {
      extraHeaders,
      mediaConstraints: { audio: true, video: false },
      rtcOfferConstraints: { iceRestart: this.props.iceRestart },
      pcConfig: {
        iceServers,
      },
      sessionTimersExpires,
    };

    this.ua.call(destination, options);
    this.setState({ callStatus: CALL_STATUS_STARTING });
  };

  public stopCall = () => {
    this.setState({ callStatus: CALL_STATUS_STOPPING });
    this.ua.terminateSessions();
  };

  public sendDTMF = (tones, duration = 100, interToneGap = 70) => {
    if (
      this.state.callStatus === "callStatus/ACTIVE" &&
      this.state.dtmfSender
    ) {
      this.state.dtmfSender.insertDTMF(tones, duration, interToneGap);
    } else {
      this.logger.debug(
        "Warning:",
        "You are attempting to send DTMF, but there is no active call.",
      );
    }
  };

  public reconfigureDebug() {
    const { debug } = this.props;

    if (debug) {
      JsSIP.debug.enable("JsSIP:*");
      this.logger = console;
    } else {
      JsSIP.debug.disable("JsSIP:*");
      this.logger = dummyLogger;
    }
  }

  public reinitializeJsSIP() {
    if (this.ua) {
      this.ua.stop();
      this.ua = null;
    }

    const {
      host,
      port,
      pathname,
      user,
      password,
      autoRegister,
      incomingAudioDeviceId,
      outboundAudioDeviceId,
    } = this.props;

    if (!host || !port || !user) {
      this.setState({
        sipStatus: SIP_STATUS_DISCONNECTED,
        sipErrorType: null,
        sipErrorMessage: null,
      });
      return;
    }

    if (incomingAudioDeviceId) {
      this.remoteAudio.setSinkId(incomingAudioDeviceId);
    }

    try {
      const socket = new JsSIP.WebSocketInterface(
        `wss://${host}:${port}${pathname}`,
      );
      this.ua = new JsSIP.UA({
        uri: `sip:${user}@${host}`,
        password,
        sockets: [socket],
        register: autoRegister,
      });
    } catch (error) {
      this.logger.debug("Error", error.message, error);
      this.setState({
        sipStatus: SIP_STATUS_ERROR,
        sipErrorType: SIP_ERROR_TYPE_CONFIGURATION,
        sipErrorMessage: error.message,
      });
      return;
    }

    const { ua } = this;
    ua.on("connecting", () => {
      this.logger.debug('UA "connecting" event');
      if (this.ua !== ua) {
        return;
      }
      this.setState({
        sipStatus: SIP_STATUS_CONNECTING,
        sipErrorType: null,
        sipErrorMessage: null,
      });
    });

    ua.on("connected", () => {
      this.logger.debug('UA "connected" event');
      if (this.ua !== ua) {
        return;
      }
      this.setState({
        sipStatus: SIP_STATUS_CONNECTED,
        sipErrorType: null,
        sipErrorMessage: null,
      });
    });

    ua.on("disconnected", () => {
      this.logger.debug('UA "disconnected" event');
      if (this.ua !== ua) {
        return;
      }
      this.setState({
        sipStatus: SIP_STATUS_ERROR,
        sipErrorType: SIP_ERROR_TYPE_CONNECTION,
        sipErrorMessage: "disconnected",
      });
    });

    ua.on("registered", (data) => {
      this.logger.debug('UA "registered" event', data);
      if (this.ua !== ua) {
        return;
      }
      this.setState({
        sipStatus: SIP_STATUS_REGISTERED,
        callStatus: CALL_STATUS_IDLE,
      });
    });

    ua.on("unregistered", () => {
      this.logger.debug('UA "unregistered" event');
      if (this.ua !== ua) {
        return;
      }
      if (ua.isConnected()) {
        this.setState({
          sipStatus: SIP_STATUS_CONNECTED,
          callStatus: CALL_STATUS_IDLE,
          callDirection: null,
        });
      } else {
        this.setState({
          sipStatus: SIP_STATUS_DISCONNECTED,
          callStatus: CALL_STATUS_IDLE,
          callDirection: null,
        });
      }
    });

    ua.on("registrationFailed", (data) => {
      this.logger.debug('UA "registrationFailed" event');
      if (this.ua !== ua) {
        return;
      }
      this.setState({
        sipStatus: SIP_STATUS_ERROR,
        sipErrorType: SIP_ERROR_TYPE_REGISTRATION,
        sipErrorMessage: data,
      });
    });

    ua.on(
      "newRTCSession",
      ({ originator, session: rtcSession, request: rtcRequest }) => {
        if (!this || this.ua !== ua) {
          return;
        }

        // identify call direction
        if (originator === "local") {
          const foundUri = rtcRequest.to.toString();
          const delimiterPosition = foundUri.indexOf(";") || null;
          this.setState({
            callDirection: CALL_DIRECTION_OUTGOING,
            callStatus: CALL_STATUS_STARTING,
            callCounterpart:
              foundUri.substring(0, delimiterPosition) || foundUri,
            callIsOnHold: rtcSession.isOnHold().local,
            callMicrophoneIsMuted: rtcSession.isMuted().audio,
          });
        } else if (originator === "remote") {
          const foundUri = rtcRequest.from.toString();
          const delimiterPosition = foundUri.indexOf(";") || null;
          this.setState({
            callDirection: CALL_DIRECTION_INCOMING,
            callStatus: CALL_STATUS_STARTING,
            callCounterpart:
              foundUri.substring(0, delimiterPosition) || foundUri,
            callIsOnHold: rtcSession.isOnHold().local,
            callMicrophoneIsMuted: rtcSession.isMuted().audio,
          });
        }

        const { rtcSession: rtcSessionInState } = this.state;

        // Avoid if busy or other incoming
        if (rtcSessionInState) {
          this.logger.debug('incoming call replied with 486 "Busy Here"');
          rtcSession.terminate({
            status_code: 486,
            reason_phrase: "Busy Here",
          });
          return;
        }

        this.setState({ rtcSession });
        rtcSession.on("failed", () => {
          if (this.ua !== ua) {
            return;
          }

          if (this.state.rtcSession.connection) {
            // Close senders, as these keep the microphone open according to browsers (and that keeps Bluetooth headphones from exiting headset mode)
            this.state.rtcSession.connection.getSenders().forEach((sender) => {
              sender.track.stop();
            });
          }

          this.setState({
            rtcSession: null,
            callStatus: CALL_STATUS_IDLE,
            callDirection: null,
            callCounterpart: null,
            dtmfSender: null,
            callMicrophoneIsMuted: false,
          });
        });

        rtcSession.on("ended", () => {
          if (this.ua !== ua) {
            return;
          }

<<<<<<< HEAD
          // Close senders, as these keep the microphone open according to browsers (and that keeps Bluetooth headphones from exiting headset mode)
          this.state.rtcSession.connection.getSenders().forEach((sender) => {
            sender.track.stop();
          });
=======
          if (this.state.rtcSession.connection) {
            // Close senders, as these keep the microphone open according to browsers (and that keeps Bluetooth headphones from exiting headset mode)
            this.state.rtcSession.connection.getSenders().forEach((sender) => {
              sender.track.stop();
            });
          }
>>>>>>> 8697c12c

          this.setState({
            rtcSession: null,
            callStatus: CALL_STATUS_IDLE,
            callDirection: null,
            callCounterpart: null,
            callIsOnHold: false,
            dtmfSender: null,
            callMicrophoneIsMuted: false,
          });
        });

        rtcSession.on("accepted", () => {
          if (this.ua !== ua) {
            return;
          }

          // Set outbound device, if provided
          if (outboundAudioDeviceId) {
            // Get the appropriate device and set the new stream
            const constraints = {
              audio: {
                deviceId: {
                  exact: outboundAudioDeviceId,
                },
              },
            };
            navigator.mediaDevices
              .getUserMedia(constraints)
              .then((stream) => {
                rtcSession.connection
                  .getRemoteStreams()
                  .forEach((remoteStream) => {
                    rtcSession.connection.removeStream(remoteStream);
                  });
                rtcSession.connection.addStream(stream);
              })
              .catch((e) => {
                this.logger.warn(
                  "Warning: Invalid audio device passed. Caught error:",
                );
                this.logger.warn(e);
              });
          }

          [
            this.remoteAudio.srcObject,
          ] = rtcSession.connection.getRemoteStreams();

          // Set up DTMF
          this.setState({
            dtmfSender: rtcSession.connection.getSenders()[0].dtmf,
          });

          // const played = this.remoteAudio.play();
          const played = this.remoteAudio.play();

          if (typeof played !== "undefined") {
            played
              .catch(() => {
                /**/
              })
              .then(() => {
                setTimeout(() => {
                  this.remoteAudio.play();
                }, 2000);
              });
            // this.setState({ dtmfSender: rtcSession.connection.createDTMFSender(rtcSession.getAudioTracks()[0])});
            this.setState({ callStatus: CALL_STATUS_ACTIVE });
            return;
          }

          setTimeout(() => {
            this.remoteAudio.play();
          }, 2000);

          this.setState({ callStatus: CALL_STATUS_ACTIVE });
        });

        if (
          this.state.callDirection === CALL_DIRECTION_INCOMING &&
          this.props.autoAnswer
        ) {
          this.logger.log("Answer auto ON");
          this.answerCall();
        } else if (
          this.state.callDirection === CALL_DIRECTION_INCOMING &&
          !this.props.autoAnswer
        ) {
          this.logger.log("Answer auto OFF");
        } else if (this.state.callDirection === CALL_DIRECTION_OUTGOING) {
          this.logger.log("OUTGOING call");
        }
      },
    );

    const extraHeadersRegister = this.props.extraHeaders.register || [];
    if (extraHeadersRegister.length) {
      ua.registrator().setExtraHeaders(extraHeadersRegister);
    }
    ua.start();
  }

  public render() {
    return this.props.children;
  }

  private callHold = (useUpdate = false) => {
    const holdStatus = this.state.rtcSession.isOnHold();
    if (!holdStatus.local) {
      const options = {
        useUpdate,
        extraHeaders: this.props.extraHeaders.hold,
      };
      const done = () => {
        this.setState({ callIsOnHold: true });
      };
      this.state.rtcSession.hold(options, done);
    }
  };

  private callUnhold = (useUpdate = false) => {
    const holdStatus = this.state.rtcSession.isOnHold();
    if (holdStatus.local) {
      const options = {
        useUpdate,
        extraHeaders: this.props.extraHeaders.hold,
      };
      const done = () => {
        this.setState({ callIsOnHold: false });
      };
      this.state.rtcSession.unhold(options, done);
    }
  };

  private callToggleHold = (useUpdate = false) => {
    const holdStatus = this.state.rtcSession.isOnHold();
    return holdStatus.local
      ? this.callUnhold(useUpdate)
      : this.callHold(useUpdate);
  };

  private callMuteMicrophone = () => {
    if (this.state.rtcSession && !this.state.callMicrophoneIsMuted) {
      this.state.rtcSession.mute({ audio: true, video: false });
      this.setState({ callMicrophoneIsMuted: true });
    }
  };

  private callUnmuteMicrophone = () => {
    if (this.state.rtcSession && this.state.callMicrophoneIsMuted) {
      this.state.rtcSession.unmute({ audio: true, video: false });
      this.setState({ callMicrophoneIsMuted: false });
    }
  };

  private callToggleMuteMicrophone = () => {
    return this.state.callMicrophoneIsMuted
      ? this.callUnmuteMicrophone()
      : this.callMuteMicrophone();
  };
}<|MERGE_RESOLUTION|>--- conflicted
+++ resolved
@@ -544,19 +544,12 @@
             return;
           }
 
-<<<<<<< HEAD
-          // Close senders, as these keep the microphone open according to browsers (and that keeps Bluetooth headphones from exiting headset mode)
-          this.state.rtcSession.connection.getSenders().forEach((sender) => {
-            sender.track.stop();
-          });
-=======
           if (this.state.rtcSession.connection) {
             // Close senders, as these keep the microphone open according to browsers (and that keeps Bluetooth headphones from exiting headset mode)
             this.state.rtcSession.connection.getSenders().forEach((sender) => {
               sender.track.stop();
             });
           }
->>>>>>> 8697c12c
 
           this.setState({
             rtcSession: null,
